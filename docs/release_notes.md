--- conflicted
+++ resolved
@@ -17,15 +17,10 @@
     [VTAB benchmark](https://arxiv.org/abs/1910.04867).
 *   Add e-SNLI dataset from the paper
     [e-SNLI](http://papers.nips.cc/paper/8163-e-snli-natural-language-inference-with-natural-language-explanations.pdf).
-<<<<<<< HEAD
 *   Add SCAN dataset introduced
     [here](https://arxiv.org/pdf/1711.00350.pdf).
 *   Add [Imagewang](https://github.com/fastai/imagenette) dataset.
-=======
-*   Add SCAN dataset introduced [here](https://arxiv.org/pdf/1711.00350.pdf).
 *   Add DIV2K dataset from the paper
     [DIV2K](http://www.vision.ee.ethz.ch/~timofter/publications/Agustsson-CVPRW-2017.pdf)
 *   Add CFQ (Compositional Freebase Questions) dataset from
-    [this paper](https://openreview.net/pdf?id=SygcCnNKwr).
-
->>>>>>> 077788cd
+    [this paper](https://openreview.net/pdf?id=SygcCnNKwr).